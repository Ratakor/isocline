--- conflicted
+++ resolved
@@ -98,14 +98,9 @@
   }
 }
 
-<<<<<<< HEAD
-// A completer function is called by isocline to complete on input.
-// We use `ic_complete_word` to have `word_completer` limited to the word before the cursor.
-=======
 // A completer function is called by isocline to complete. The input parameter is the input up to the cursor.
 // We use `ic_complete_word` to only consider the final token on the input. 
 // (almost all user defined completers should use this)
->>>>>>> 86689da5
 static void completer(ic_completion_env_t* cenv, const char* input ) 
 {
   // try to complete file names from the roots "." and "/usr/local"
